module Urbanairship
<<<<<<< HEAD
  VERSION = '3.1.1'
=======
  VERSION = '3.2.0'
>>>>>>> 7801bc4a
end<|MERGE_RESOLUTION|>--- conflicted
+++ resolved
@@ -1,7 +1,3 @@
 module Urbanairship
-<<<<<<< HEAD
-  VERSION = '3.1.1'
-=======
   VERSION = '3.2.0'
->>>>>>> 7801bc4a
 end