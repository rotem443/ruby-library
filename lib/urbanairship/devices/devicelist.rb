--- conflicted
+++ resolved
@@ -166,11 +166,7 @@
           method: 'DELETE',
           url: DEVICE_PIN_URL + pin
         )
-<<<<<<< HEAD
-        logger.info("Deactived device pin #{pin}")
-=======
         logger.info("Deactivated device pin #{pin}")
->>>>>>> 316a1d68
         resp
       end
     end
