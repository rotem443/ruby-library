require 'urbanairship'


module Urbanairship
  module Devices
    class ChannelInfo
      include Urbanairship::Common
      include Urbanairship::Loggable
      attr_writer :client

      def initialize(client: required('client'))
        @client = client
      end

      def lookup(uuid: required('uuid'))
        response = @client.send_request(
          method: 'GET',
          url: CHANNEL_URL + uuid
        )
        logger.info("Retrieved channel information for #{uuid}")
        response['body']['channel']
      end
    end

    class ChannelList < Urbanairship::Common::PageIterator
      def initialize(client: required('client'))
        super(client: client)
        @next_page = CHANNEL_URL
        @data_attribute = 'channels'
<<<<<<< HEAD
        load_page
=======
>>>>>>> 07e29b51
      end
    end

    class Feedback
      include Urbanairship::Common
      include Urbanairship::Loggable

      def initialize(client: required('client'))
        @client = client
      end

      def device_token(since: required('device token'))
        url = DT_FEEDBACK_URL + '?since=' + since
        get_feedback(url: url)
      end

      def apid(since: required('since'))
        url = APID_FEEDBACK_URL + '?since=' + since
        get_feedback(url: url)
      end

      def get_feedback(url: required('url'))
        response = @client.send_request(
            method: 'GET',
<<<<<<< HEAD
            url: url,
            version: 3
=======
            url: url
>>>>>>> 07e29b51
        )
        logger.info("Requested feedback at url #{url}")
        response
      end
    end
  end
end<|MERGE_RESOLUTION|>--- conflicted
+++ resolved
@@ -27,10 +27,6 @@
         super(client: client)
         @next_page = CHANNEL_URL
         @data_attribute = 'channels'
-<<<<<<< HEAD
-        load_page
-=======
->>>>>>> 07e29b51
       end
     end
 
@@ -55,12 +51,7 @@
       def get_feedback(url: required('url'))
         response = @client.send_request(
             method: 'GET',
-<<<<<<< HEAD
-            url: url,
-            version: 3
-=======
             url: url
->>>>>>> 07e29b51
         )
         logger.info("Requested feedback at url #{url}")
         response
