--- conflicted
+++ resolved
@@ -17,8 +17,4 @@
   extend Urbanairship::Push::Schedule
   extend Urbanairship::Push
   include Urbanairship::Devices
-<<<<<<< HEAD
-
-=======
->>>>>>> 9d666928
 end