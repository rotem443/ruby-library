require 'spec_helper'
require 'urbanairship'

describe Urbanairship::Common do
  it 'has a PUSH_URL' do
    expect(Urbanairship::Common::PUSH_URL).not_to be nil
  end

<<<<<<< HEAD
  it 'has a SEGMENTS_URL' do
    expect(Urbanairship::Common::SEGMENTS_URL).not_to be nil
  end

=======
  it 'has a CHANNEL_URL' do
    expect(Urbanairship::Common::CHANNEL_URL).not_to be nil
  end
  
>>>>>>> b096c447
  describe Urbanairship::Common::PageIterator do
    UA = Urbanairship
    airship = UA::Client.new(key: '123', secret: 'abc')
    page_iterator = UA::Common::PageIterator.new(client: airship)
    page_iterator.data_attribute = :data_attr
    expected_first_list = {
      'body' => {
        :data_attr => [
          {
            :prop1 => 'propertyA',
            :prop2 => 'propertyB',
            :prop3 => 'propertyC'
          },
          {
            :prop1 => 'propertyD',
            :prop2 => 'propertyE',
            :prop3 => 'propertyF'
          }
        ],
        'next_page' => 'next_url'
      },
      'code' => 200
    }

    expected_second_list = {
        'body' => {
          :data_attr => [
            {
              :prop1 => 'propertyG',
              :prop2 => 'propertyH',
              :prop3 => 'propertyI'
            }
          ]
        },
        'code' => 200
    }
    it 'can iterate through pages' do
      allow(airship).to receive(:send_request).and_return(expected_first_list, expected_second_list)
      finished_list = Array.new
      page_iterator.load_page

      page_iterator.each do |value|
        finished_list.push(value)
      end

      obj_list = %w(propertyI propertyH propertyG propertyF propertyE propertyD propertyC propertyB propertyA)

      finished_list.each do |value|
        expect(value[:prop1]).to eq(obj_list.pop)
        expect(value[:prop2]).to eq(obj_list.pop)
        expect(value[:prop3]).to eq(obj_list.pop)
      end
    end
  end
end<|MERGE_RESOLUTION|>--- conflicted
+++ resolved
@@ -6,17 +6,14 @@
     expect(Urbanairship::Common::PUSH_URL).not_to be nil
   end
 
-<<<<<<< HEAD
   it 'has a SEGMENTS_URL' do
     expect(Urbanairship::Common::SEGMENTS_URL).not_to be nil
   end
 
-=======
   it 'has a CHANNEL_URL' do
     expect(Urbanairship::Common::CHANNEL_URL).not_to be nil
   end
-  
->>>>>>> b096c447
+
   describe Urbanairship::Common::PageIterator do
     UA = Urbanairship
     airship = UA::Client.new(key: '123', secret: 'abc')
