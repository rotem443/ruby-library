--- conflicted
+++ resolved
@@ -1,5 +1,3 @@
-<<<<<<< HEAD
-=======
 --------------------
 3.2.0
 --------------------
@@ -10,17 +8,13 @@
 
 
 --------------------
->>>>>>> 7801bc4a
 3.1.1
 --------------------
 - Changed UA to Urbanairship in client.rb to fix aliasing issue
 
 
 
-<<<<<<< HEAD
-=======
 --------------------
->>>>>>> 7801bc4a
 3.1.0
 --------------------
 - Added documentation files
